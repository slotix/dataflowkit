package scrape

// The following code was sourced and modified from the
// https://github.com/andrew-d/goscrape package governed by MIT license.

//TODO: add paginator to details
import (
	"bytes"
	"encoding/json"
	"errors"
	"fmt"
	"io"
	"io/ioutil"
	"regexp"
	"sort"
	"strconv"
	"strings"
	"sync"
	"time"

	"github.com/slotix/dataflowkit/storage"

	"github.com/sirupsen/logrus"

	"github.com/PuerkitoBio/goquery"
	"github.com/segmentio/ksuid"
	"github.com/slotix/dataflowkit/errs"
	"github.com/slotix/dataflowkit/extract"
	"github.com/slotix/dataflowkit/fetch"
	"github.com/slotix/dataflowkit/logger"
	"github.com/slotix/dataflowkit/paginate"
	"github.com/slotix/dataflowkit/utils"
	"github.com/spf13/viper"
	"github.com/temoto/robotstxt"
)

var logger *logrus.Logger

var fetchCannel chan *fetchInfo

func init() {
	logger = log.NewLogger(true)
}

// NewTask creates new task to parse fetched page following the rules from Payload.
func NewTask(p Payload) *Task {
	//init other fields
<<<<<<< HEAD
	//p.PayloadMD5 = utils.GenerateMD5(data)
=======
	data, err := json.Marshal(p)
	if err != nil {
		panic(err)
	}
	p.PayloadMD5 = string(utils.GenerateCRC32(utils.GenerateMD5(data)))
>>>>>>> fa0cc07a
	if p.Format == "" {
		p.Format = viper.GetString("FORMAT")
	}
	//if p.RetryTimes == 0 {
	//	p.RetryTimes = DefaultOptions.RetryTimes
	//}
	if p.FetchDelay == nil {
		delay := time.Duration(viper.GetInt("FETCH_DELAY")) * time.Millisecond
		p.FetchDelay = &delay
	}
	if p.RandomizeFetchDelay == nil {
		rand := viper.GetBool("RANDOMIZE_FETCH_DELAY")
		p.RandomizeFetchDelay = &rand
	}
	if p.Paginator != nil && p.Paginator.MaxPages == 0 {
		p.Paginator.MaxPages = viper.GetInt("MAX_PAGES")
	}
	if p.PaginateResults == nil {
		pag := viper.GetBool("PAGINATE_RESULTS")
		p.PaginateResults = &pag
	}
	//https://blog.kowalczyk.info/article/JyRZ/generating-good-random-and-unique-ids-in-go.html
	id := ksuid.New()
	//tQueue := make(chan *Scraper, 100)
	storageType := viper.GetString("STORAGE_TYPE")
	return &Task{
		ID:           id.String(),
		Payload:      p,
		Errors:       []error{},
		Robots:       make(map[string]*robotstxt.RobotsData),
		Parsed:       false,
		BlockCounter: []int{},
		storage:      storage.NewStore(storageType),
	}

}

// Parse processes specified task which parses fetched page.
func (task *Task) Parse() (io.ReadCloser, error) {

	scraper, err := task.Payload.newScraper()
	if err != nil {
		return nil, err
	}
	//scrape request and return results.

	fetchCannel = make(chan *fetchInfo, 100)
	for i := 0; i < 50; i++ {
		go task.fetchWorker()
	}
	// Array of page keys
	wg := sync.WaitGroup{}
	uid := string(utils.GenerateCRC32([]byte(task.Payload.PayloadMD5)))
	mx := sync.Mutex{}
	tw := taskWorker{
		wg:              &wg,
		currentPageNum:  0,
		scraper:         scraper,
		UID:             uid,
		mx:              &mx,
		useBlockCounter: false,
		keys:            make(map[int][]int),
	}
	wg.Add(1)
	_, err = task.scrape(&tw)
	wg.Wait()
	if !task.Parsed {
		logger.Info("Failed to scrape with base fetcher. Reinitializing to scrape with Chrome fetcher.")
		if task.Payload.Request.Type == "chrome" {
			close(fetchCannel)
			return nil, err
		}
		task.Payload.FetcherType = "chrome"
		request := task.Payload.initRequest("")
		task.Payload.Request = request
		scraper.Request = request
		wg.Add(1)
		_, err = task.scrape(&tw)
		wg.Wait()
		if !task.Parsed {
			close(fetchCannel)
			return nil, err
		}
	}
	close(fetchCannel)

	if len(task.BlockCounter) > 0 {
		tw.keys[0] = task.BlockCounter
	} else {
		// We have to sort a keys to keep an order
		for k := range tw.keys {
			sort.Slice(tw.keys[k], func(i, j int) bool { return tw.keys[k][i] < tw.keys[k][j] })
		}
	}

	j, err := json.Marshal(tw.keys)
	if err != nil {
		return nil, err
	}
	err = task.storage.Write(storage.Record{
		Type:    storage.INTERMEDIATE,
		Key:     string(uid),
		Value:   j,
		ExpTime: 0,
	})
	if err != nil {
		return nil, fmt.Errorf("Cannot write parse results key map. %s", err.Error())
	}

	task.storage.Close()

	var e encoder
	switch strings.ToLower(task.Payload.Format) {
	case "csv":
		e = CSVEncoder{
			comma:     ",",
			partNames: scraper.partNames(),
		}
	case "json":
		e = JSONEncoder{
			paginateResults: *task.Payload.PaginateResults,
		}
	case "xml":
		e = XMLEncoder{}
	default:
		return nil, errors.New("invalid output format specified")
	}
	r, err := EncodeToFile(&e, task.Payload.Format, string(uid))
	if err != nil {
		return nil, err
	}
	fName := ioutil.NopCloser(bytes.NewReader(r))
	return fName, err
}

// Create a new scraper with the provided configuration.
func (p Payload) newScraper() (*Scraper, error) {
	parts, err := p.fields2parts()
	if err != nil {
		return nil, err
	}
	var paginator paginate.Paginator
	if p.Paginator == nil {
		paginator = &dummyPaginator{}

	} else {
		paginator = paginate.BySelector(p.Paginator.Selector, p.Paginator.Attribute)
	}

	selectors, err := p.selectors()
	if err != nil {
		return nil, err
	}

	var dividePageFunc DividePageFunc

	dividePageFunc = DividePageByIntersection(selectors)

	scraper := &Scraper{
		Request:    p.Request,
		DividePage: dividePageFunc,
		Parts:      parts,
		Paginator:  paginator,
		IsPath:     p.IsPath,
	}

	// All set!
	return scraper, nil
}

//fields2parts converts payload []field to []scrape.Part
func (p Payload) fields2parts() ([]Part, error) {
	parts := []Part{}
	//Payload fields
	for _, f := range p.Fields {
		if p.IsPath && !utils.ArrayContains(f.Extractor.Types, "path") {
			continue
		}
		params := make(map[string]interface{})
		if f.Extractor.Params != nil {
			params = f.Extractor.Params
		}

		for _, t := range f.Extractor.Types {
			part := Part{
				Name:     f.Name + "_" + t,
				Selector: f.Selector,
			}

			var e extract.Extractor
			switch strings.ToLower(t) {
			case "text":
				e = &extract.Text{
					Filters: f.Extractor.Filters,
				}
			case "href", "src", "path":
				extrAttr := t
				if t == "path" {
					extrAttr = "href"
				}
				e = &extract.Attr{
					Attr: extrAttr,
					//BaseURL: p.Request.URL,
				}
				//******* details
				if f.Details != nil {
					detailsPayload := p
					detailsPayload.Name = f.Name + "Details"
					detailsPayload.Fields = f.Details.Fields
					detailsPayload.Paginator = f.Details.Paginator
					detailsPayload.IsPath = f.Details.IsPath
					//Request refers to  srarting URL here. Requests will be changed in Scrape function to Details pages afterwards
					scraper, err := detailsPayload.newScraper()
					if err != nil {
						return nil, err
					}
					part.Details = *scraper
				}

			case "alt":
				e = &extract.Attr{
					Attr:    t,
					Filters: f.Extractor.Filters,
				}
			case "width", "height":
				e = &extract.Attr{Attr: t}
			case "regex":
				r := &extract.Regex{}
				regExp := params["regexp"]
				r.Regex = regexp.MustCompile(regExp.(string))
				//it is obligatory parameter and we don't need to add it again in further fillStruct() func. So we can delete it here
				delete(params, "regexp")
				e = r
			case "const":
				e = &extract.Const{Val: params["value"]}
			case "count":
				e = &extract.Count{}
			case "html":
				e = &extract.Html{}
			case "outerhtml":
				e = &extract.OuterHtml{}

			default:
				logger.Error(errors.New(t + ": Unknown selector type"))
				continue
			}
			part.Extractor = e

			if params != nil {
				err := fillStruct(params, e)
				if err != nil {
					logger.Error(err)
				}
			}
			//logger.Info(e)
			parts = append(parts, part)
		}
	}
	// Validate payload fields
	if len(parts) == 0 {
		return nil, &errs.BadPayload{errs.ErrNoParts}
	}

	for _, part := range parts {
		if len(part.Name) == 0 || len(part.Selector) == 0 {
			e := fmt.Sprintf(errs.ErrNoPartOrSelectorProvided, part.Name+part.Selector)
			return nil, &errs.BadPayload{e}
		}

	}
	return parts, nil
}

// scrape is a core function which follows the rules listed in task payload, processes all pages/ details pages. It stores parsed results to Task.Results
func (t *Task) scrape(tw *taskWorker) (*Results, error) {

	req := tw.scraper.Request
	url := req.URL

	//get Robotstxt Data
	host, err := req.Host()
	if err != nil {
		t.Errors = append(t.Errors, err)
		logger.Error(err)
		//return err
	}
	if _, ok := t.Robots[host]; !ok {
		robots, err := fetch.RobotstxtData(url)
		if err != nil {
			robotsURL, err1 := fetch.AssembleRobotstxtURL(url)
			if err1 != nil {
				return nil, err1
			}
			t.Errors = append(t.Errors, err)
			logger.WithFields(
				logrus.Fields{
					"err": err,
				}).Warn("Robots.txt URL: ", robotsURL)
			//logger.Warning(err)
			//return err
		}
		t.Robots[host] = robots
	}

	//check if scraping of current url is not forbidden
	if !fetch.AllowedByRobots(url, t.Robots[host]) {
		t.Errors = append(t.Errors, &errs.ForbiddenByRobots{url})
	}

	//call remote fetcher to download web page
	//content, err := fetchContent(req)
	errorChan := make(chan error)
	resultChan := make(chan io.ReadCloser)
	fi := fetchInfo{
		request: req,
		result:  resultChan,
		err:     errorChan,
	}
	fetchCannel <- &fi
	var content io.ReadCloser
	select {
	case err := <-errorChan:
		tw.wg.Done()
		return nil, err
	case content = <-resultChan:
	}

	// Create a goquery document.
	doc, err := goquery.NewDocumentFromReader(content)
	if err != nil {
		tw.wg.Done()
		return nil, err
	}

	if t.Payload.Paginator != nil {
		if !t.Payload.Paginator.InfiniteScroll {
			url, err = tw.scraper.Paginator.NextPage(url, doc.Selection)
			if err != nil {
				tw.wg.Done()
				return nil, err
			}
			// Repeat until we don't have any more URLs, or until we hit our page limit.
			if len(url) != 0 &&
				(t.Payload.Paginator != nil && (t.Payload.Paginator.MaxPages > 0 && tw.currentPageNum < t.Payload.Paginator.MaxPages)) {
				paginatorPayload := t.Payload
				paginatorPayload.Request = paginatorPayload.initRequest(url)
				paginatorScraper, err := paginatorPayload.newScraper()
				if err != nil {
					tw.wg.Done()
					return nil, err
				}
				curPageNum := tw.currentPageNum + 1
				if tw.scraper.IsPath {
					curPageNum = 0
				}
				paginatorTW := taskWorker{
					wg:             tw.wg,
					currentPageNum: curPageNum,
					scraper:        paginatorScraper,
					UID:            tw.UID,
					mx:             tw.mx,
					keys:           tw.keys,
				}
				tw.wg.Add(1)
				go t.scrape(&paginatorTW)
			}
		} else {
			url = ""
		}
	}

	blocks := make(chan *blockStruct)

	wg := sync.WaitGroup{}
	wrk := &worker{
		wg:      &wg,
		scraper: tw.scraper,
		mx:      tw.mx,
	}

	blockSelections := tw.scraper.DividePage(doc.Selection)

	for i := 0; i < 25; i++ {
		wg.Add(1)
		go t.blockWorker(blocks, wrk)
	}

	// Divide this page into blocks
	for i, blockSel := range blockSelections {
		tw.mx.Lock()
		ref := fmt.Sprintf("%s-%d-%d", tw.UID, tw.currentPageNum, i)
		block := blockStruct{
			blockSelection:  blockSel,
			key:             ref,
			hash:            tw.UID,
			useBlockCounter: tw.useBlockCounter,
			keys:            &tw.keys,
		}
		tw.mx.Unlock()
		blocks <- &block
	}
	close(blocks)
	wg.Wait()
	tw.wg.Done()
	return nil, err

}

//selectors returns selectors from payload
func (p Payload) selectors() ([]string, error) {
	selectors := []string{}
	for _, f := range p.Fields {
		if f.Selector != "" {
			selectors = append(selectors, f.Selector)
		}
	}
	if len(selectors) == 0 {
		return nil, &errs.BadPayload{errs.ErrNoSelectors}
	}
	return selectors, nil
}

//response sends request to fetch service and returns fetch.FetchResponser
func fetchContent(req fetch.Request) (io.ReadCloser, error) {
	svc, err := fetch.NewHTTPClient(viper.GetString("DFK_FETCH"))
	if err != nil {
		logger.Error(err)
	}
	return svc.Fetch(req)
}

//partNames returns Part Names which are used as a header of output CSV
func (s Scraper) partNames() []string {
	names := []string{}
	for _, part := range s.Parts {
		names = append(names, part.Name)
	}
	return names
}

// First returns the first set of results - i.e. the results from the first
// block on the first page.
// This function can return nil if there were no blocks found on the first page
// of the scrape.
func (r *Results) First() map[string]interface{} {
	if len(r.Output[0]) == 0 {
		return nil
	}

	return r.Output[0][0]
}

// AllBlocks returns a single list of results from every block on all pages.
// This function will always return a list, even if no blocks were found.
func (r *Results) AllBlocks() []map[string]interface{} {
	ret := []map[string]interface{}{}

	for _, page := range r.Output {
		for _, block := range page {
			ret = append(ret, block)
		}
	}

	return ret
}

//KSUID stores the timestamp portion in ID. So we can retrieve it from Task object as a Time object
func (t Task) startTime() (*time.Time, error) {
	id, err := ksuid.Parse(t.ID)
	if err != nil {
		return nil, err
	}
	idTime := id.Time()
	return &idTime, nil
}

func (task *Task) blockWorker(blocks chan *blockStruct, wrk *worker) {
	defer wrk.wg.Done()
	url := wrk.scraper.Request.URL
	for block := range blocks {
		blockResults := map[string]interface{}{}

		// Process each part of this block
		for _, part := range wrk.scraper.Parts {
			sel := block.blockSelection
			if part.Selector != "." {
				sel = sel.Find(part.Selector)
			}
			//update base URL to reflect attr relative URL change
			switch part.Extractor.(type) {
			case *extract.Attr:
				attr := part.Extractor.(*extract.Attr)
				if attr.Attr == "href" || attr.Attr == "src" {
					attr.BaseURL = url
				}
			}
			extractedPartResults, err := part.Extractor.Extract(sel)
			if err != nil {
				logger.Error(err)
				return
			}

			// A nil response from an extractor means that we don't even include it in
			// the results.
			if extractedPartResults == nil {
				continue
			}
			if !wrk.scraper.IsPath {
				blockResults[part.Name] = extractedPartResults
			}
			//********* details
			if len(part.Details.Parts) > 0 {
				var requests []fetch.Request

				switch extractedPartResults.(type) {
				case string:
					rq := fetch.Request{URL: extractedPartResults.(string)}
					requests = append(requests, rq)
				case []string:
					for _, r := range extractedPartResults.([]string) {
						rq := fetch.Request{URL: r}
						requests = append(requests, rq)
					}
				}
				for _, r := range requests {
					part.Details.Request = r
					//check if domain is the same for initial URL and details' URLs
					//If original host is the same as details' host sleep for some time before  fetching of details page  to avoid ban and other sanctions

					wg := sync.WaitGroup{}
					var uid string
					ubc := false
					if wrk.scraper.IsPath {
						uid = block.hash
						ubc = true
					} else {
						uid = string(utils.GenerateCRC32([]byte(r.URL)))
					}
					tw := taskWorker{
						wg:              &wg,
						currentPageNum:  0,
						scraper:         &part.Details,
						UID:             uid,
						mx:              wrk.mx,
						useBlockCounter: ubc,
						keys:            make(map[int][]int),
					}
					wg.Add(1)
					_, err = task.scrape(&tw)
					if err != nil {
						logger.Error(err)
						continue
					}
					if wrk.scraper.IsPath {
						continue
					}
					blockResults[part.Name+"_details"] = uid //generate uid resDetails.AllBlocks()
					// Sort keys to keep an order before write them into storage.
					for k := range tw.keys {
						sort.Slice(tw.keys[k], func(i, j int) bool { return tw.keys[k][i] < tw.keys[k][j] })
					}
					j, err := json.Marshal(tw.keys)
					if err != nil {
						//return nil, err
						logger.Warning(fmt.Errorf("Failed to marshal details key. %s", err.Error()))
						continue
					}
					err = task.storage.Write(storage.Record{
						Type:    storage.INTERMEDIATE,
						Key:     string(uid),
						Value:   j,
						ExpTime: 0,
					})
					if err != nil {
						logger.Warning(fmt.Errorf("Failed to write %s. %s", string(uid), err.Error()))
						continue
					}
				}
			}
			//********* end details
		}
		if len(blockResults) > 0 {
			if !task.Parsed {
				task.Parsed = true
			}

			output, err := json.Marshal(blockResults)
			if err != nil {
				logger.Error(err)
			}
			if !wrk.scraper.IsPath {
				wrk.mx.Lock()
				key := block.key
				if block.useBlockCounter {
					blockNum := len(task.BlockCounter)
					key = fmt.Sprintf("%s-0-%d", block.hash, blockNum)
					task.BlockCounter = append(task.BlockCounter, blockNum)
				} else {
					keys := strings.Split(block.key, "-")
					pageNum, err := strconv.Atoi(keys[1])
					if err != nil {
						logger.Error(fmt.Errorf("Failed to convert string to int %s. %s", string(key[1]), err.Error()))
					}
					blockNum, err := strconv.Atoi(keys[2])
					if err != nil {
						logger.Error(fmt.Errorf("Failed to convert string to int %s. %s", string(key[1]), err.Error()))
					}
					(*block.keys)[pageNum] = append((*block.keys)[pageNum], blockNum)
				}
				err = task.storage.Write(storage.Record{
					Type:    storage.INTERMEDIATE,
					Key:     key,
					Value:   output,
					ExpTime: 0,
				})
				if err != nil {
					logger.Error(fmt.Errorf("Failed to write %s. %s", key, err.Error()))
				}
				wrk.mx.Unlock()
			}
		}
	}
}

func (task *Task) fetchWorker() {
	for fetch := range fetchCannel {
		if !viper.GetBool("IGNORE_FETCH_DELAY") {
			if *task.Payload.RandomizeFetchDelay {
				//Sleep for time equal to FetchDelay * random value between 500 and 1500 msec
				rand := utils.Random(500, 1500)
				delay := *task.Payload.FetchDelay * time.Duration(rand) / 1000
				time.Sleep(delay)
			} else {
				time.Sleep(*task.Payload.FetchDelay)
			}
		}
		content, err := fetchContent(fetch.request)
		if err != nil {
			fetch.err <- err
		} else {
			fetch.result <- content
		}
	}
}<|MERGE_RESOLUTION|>--- conflicted
+++ resolved
@@ -45,15 +45,11 @@
 // NewTask creates new task to parse fetched page following the rules from Payload.
 func NewTask(p Payload) *Task {
 	//init other fields
-<<<<<<< HEAD
-	//p.PayloadMD5 = utils.GenerateMD5(data)
-=======
 	data, err := json.Marshal(p)
 	if err != nil {
 		panic(err)
 	}
 	p.PayloadMD5 = string(utils.GenerateCRC32(utils.GenerateMD5(data)))
->>>>>>> fa0cc07a
 	if p.Format == "" {
 		p.Format = viper.GetString("FORMAT")
 	}
